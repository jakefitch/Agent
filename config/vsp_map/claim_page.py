from typing import Optional, List
import re
from playwright.sync_api import Page
from core.logger import Logger
from core.base import PatientContext, BasePage, Patient
from time import sleep
from config.debug.vsp_error_tracker import save_vsp_error_message
import time


class ClaimPage(BasePage):
    """Page object for interacting with VSP's claim form."""

    def __init__(self, page: Page, logger: Logger, context: Optional[PatientContext] = None):
        super().__init__(page, logger, context)
        self.base_url = "https://eclaim.eyefinity.com/secure/eInsurance/claim-form"

    # ------------------------------------------------------------------
    # Utilities
    def is_loaded(self, timeout: int = 5000) -> bool:
        """Verify the claim form page has loaded."""
        try:
            header = self.page.locator('#claim-form-header')
            header.wait_for(state='visible', timeout=timeout)
            return True
        except Exception as e:
            self.logger.log_error(f"Claim form page not loaded: {str(e)}")
            return False

    def navigate_to_claim(self) -> None:
        """Navigate directly to the claim form page."""
        try:
            self.logger.log("Navigating to claim page ...")
            self.page.goto(self.base_url)
            self.wait_for_network_idle(timeout=10000)
            if not self.is_loaded(timeout=10000):
                raise Exception("Claim page failed to load")
            self.logger.log("Claim page loaded")
        except Exception as e:
            self.logger.log_error(f"Failed to navigate to claim page: {str(e)}")
            self.take_screenshot("claim_nav_error")
            raise

    # ------------------------------------------------------------------
    # High level workflows
    def fill_rx(self, patient: Patient) -> None:
        """Fill the prescription and pricing information for the claim."""
        self.send_rx(patient)
        
        self.calculate(patient)
        self.fill_pricing(patient)
        self.set_gender(patient)


    # ------------------------------------------------------------------
    def set_dos(self, patient: Patient) -> bool:
        """Set the date of service on the claim form."""
        sleep(1)
        try:
            dos = patient.insurance_data.get('dos')
            if not dos:
                self.logger.log_error("No date of service provided for patient")
                return False

            # Check for COB link and click if present, but don't delay too long
            cob_link = self.page.locator('#cob-coverage-navigate-to-claim-link')
            try:
                if cob_link.wait_for(state='visible', timeout=500):
                    cob_link.click()
                    self.page.wait_for_timeout(500)  # Optional: short wait for UI update
            except Exception:
                pass  # COB link not present or not visible, continue as normal

            dos_field = self.page.locator('#date-of-service')
            dos_field.wait_for(state='visible', timeout=15000)
            dos_field.click()
            dos_field.fill(dos)
            self.logger.log(f"Set date of service to {dos}")
            return True
        except Exception as e:
            self.logger.log_error(f"Failed to set date of service: {str(e)}")
            self.take_screenshot("dos_set_error")
            raise Exception("Failed to set date of service")

    def _extract_exam_code(self, patient: Patient) -> Optional[str]:
        """Return the exam code from ``patient.claims`` if present."""
        exam_codes = {
            "92002",
            "92004",
            "92012",
            "92014",
            "S0620",
            "S0621",
            "99202",
            "99203",
            "99204",
            "99205",
            "99211",
            "99212",
            "99213",
            "99214",
            "99215",
        }

        for item in getattr(patient, "claims", []):
            code = (getattr(item, "vcode", "") or getattr(item, "code", "")).upper()
            if code in exam_codes:
                return code
        return None

    def submit_exam(self, patient: Patient) -> None:
        """Select the exam type for the claim based on patient data."""
        try:
            exam_code = self._extract_exam_code(patient)
            if not exam_code:
                self.logger.log_error("No exam code found to select")
                return

            dropdown = self.page.locator('#exam-type-group')
            dropdown.wait_for(state='visible', timeout=5000)
            dropdown.select_option(value=exam_code)
            self.logger.log(f"Selected exam type {exam_code}")

            refraction_checkbox = self.page.locator('#exam-refraction-performed-checkbox')

            # Only click if not already checked
            if refraction_checkbox.is_visible(timeout=5000):
                is_checked = refraction_checkbox.get_attribute("class")
                if "mat-checkbox-checked" not in is_checked:
                    # Click the inner box (where the check toggle actually happens)
                    click_target = refraction_checkbox
                    click_target.click()
                    self.logger.log("Checked refraction performed checkbox")
                else:
                    self.logger.log("Refraction checkbox already checked")
            else:
                self.logger.log_error("Refraction checkbox not visible")


        except Exception as e:
            self.logger.log_error(f"Failed to select exam type: {str(e)}")
            self.take_screenshot("exam_type_select_error")
            raise

    def set_doctor(self, patient: Patient) -> None:
        """Set the rendering provider with validation and retry logic."""
        max_attempts = 3
        doctor_name = patient.insurance_data.get('doctor', '')
        
        # Determine provider ID based on doctor name
        if "Fitch" in doctor_name:
            provider_id = "1740293919"
        elif "Hollingsworth" in doctor_name:
            provider_id = "1639335516"
        else:
            provider_id = "1891366597"  # Default to Schaeffer
        
        self.logger.log(f"Attempting to set doctor: {doctor_name} (provider_id: {provider_id})")
        
        for attempt in range(1, max_attempts + 1):
            try:
                self.logger.log(f"Set doctor attempt {attempt}/{max_attempts}")
                
                # Wait a moment for the dropdown to be ready
                self.page.wait_for_timeout(1000)
                
                # Use select_option to select the provider
                provider_dropdown = self.page.locator('#exam-rendering-provider-group')
                provider_dropdown.select_option(value=provider_id)
                self.logger.log(f"Selected provider {provider_id} for doctor {doctor_name}")
                
                # Validate the selection was successful
                self.page.wait_for_timeout(500)  # Wait for selection to register
                
                # Check if the dropdown now shows the selected value
                selected_value = provider_dropdown.evaluate("el => el.value")
                if selected_value == provider_id:
                    self.logger.log(f"Doctor selection validated successfully on attempt {attempt}")
                    return
                else:
                    self.logger.log_error(f"Validation failed - expected {provider_id}, got {selected_value}")
                    if attempt < max_attempts:
                        self.logger.log(f"Retrying doctor selection...")
                        continue
                    else:
                        raise Exception(f"Failed to validate doctor selection after {max_attempts} attempts")
                        
            except Exception as e:
                self.logger.log_error(f"Set doctor attempt {attempt} failed: {str(e)}")
                if attempt < max_attempts:
                    self.logger.log(f"Retrying doctor selection...")
                    self.page.wait_for_timeout(1000)  # Wait before retry
                else:
                    self.logger.log_error(f"All {max_attempts} attempts to set doctor failed")
                    self.take_screenshot("claim_set_doctor_error")
                    raise Exception(f"Failed to set doctor after {max_attempts} attempts: {str(e)}")
        
        # This should never be reached due to the raise above, but just in case
        raise Exception(f"Failed to set doctor after {max_attempts} attempts")

    def submit_cl(self, patient: Patient) -> None:
        """Fill contact lens information if present."""
        contact_codes = {'V2500', 'V2501', 'V2502', 'V2503', 'V2520', 'V2521', 'V2522', 'V2523'}
        cl_items = [c for c in patient.claims if c.code in contact_codes]
        if not cl_items:
            return
        first = cl_items[0]
        try:
            self.page.locator('#contacts-material-type-dropdown').select_option(first.code)
            self.page.locator('#contacts-reason-dropdown').select_option("0")
            self.page.locator('#contacts-manufacturer-dropdown').select_option(patient.insurance_data.get('cl_manufacturer', 'Other'))
            self.page.locator('#contacts-brand-dropdown').select_option('Other')
            self.page.locator('#contacts-number-of-boxes-textbox').fill(str(first.quantity))
            self.page.locator('#additional-information-claim-input').fill(first.description)
        except Exception as e:
            self.logger.log_error(f"Failed to submit CL info: {str(e)}")
            self.take_screenshot("claim_cl_error")

    def disease_reporting(self, patient: Patient) -> None:
        """Enter diagnosis codes for services."""
        sleep(1)
        diagnosis = patient.medical_data.get('dx')
        if not diagnosis:
            diagnosis = 'H52.223'
        if not diagnosis.startswith('H52.'):
            diagnosis = 'H52.223'
        diagnosis = diagnosis.split(',')[0]
        try:
            field = self.page.locator('#services-diagnosis-code-A-textbox')
            

            field.fill(diagnosis)
            self.logger.log(f"Filled diagnosis code: {diagnosis}")
        except Exception as e:
            self.logger.log_error(f"Failed disease reporting: {str(e)}")
            self.take_screenshot("claim_disease_report_error")

    def calculate(self, patient: Patient) -> None:
        """Click the Calculate button and handle alerts."""
        try:
            self.page.locator('#claim-tracker-calculate').click()
            sleep(4)
            self.wait_for_network_idle(timeout=10000)
            
<<<<<<< HEAD
            # Check for popup with "Acknowledge" span
            try:
                acknowledge_span = self.page.locator('span:has-text("Acknowledge")')
                if acknowledge_span.is_visible(timeout=3000):
                    self.logger.log("Found acknowledge popup, clicking acknowledge...")
                    acknowledge_span.click()
                    self.page.wait_for_timeout(1000)  # Wait for popup to close
                    self.logger.log("Acknowledge popup handled successfully")
            except Exception as popup_error:
                self.logger.log(f"No acknowledge popup found or popup handling failed: {str(popup_error)}")
=======
            # Check for warning popup that may appear after calculation
            try:
                warning_container = self.page.locator('#warning-message-container')
                if warning_container.is_visible(timeout=5000):  # Reduced from 5000ms to 2000ms
                    self.logger.log("Warning popup detected after calculation")
                    sleep(2)
                    # Try to click the Acknowledge button
                    acknowledge_button = self.page.locator('#soft-edit-ackn-1')
                    if acknowledge_button.is_visible(timeout=1000):  # Reduced from 2000ms to 1000ms
                        acknowledge_button.click()
                        self.logger.log("Clicked Acknowledge button in warning popup")
                        self.page.wait_for_timeout(500)
                        self.page.locator('#claim-tracker-calculate').click()
                        self.wait_for_network_idle(timeout=10000)
                          # Reduced from 1000ms to 500ms
                    else:
                        # Fallback: try to find any acknowledge button in the warning container
                        acknowledge_buttons = warning_container.locator('button:has-text("Acknowledge")')
                        if acknowledge_buttons.count() > 0:
                            acknowledge_buttons.first.click()
                            self.logger.log("Clicked Acknowledge button using text selector")
                            self.page.wait_for_timeout(500)  # Reduced from 1000ms to 500ms
                        else:
                            self.logger.log("Warning popup found but no Acknowledge button located")
                            
            except Exception as e:
                self.logger.log(f"No warning popup appeared or error handling it: {str(e)}")
>>>>>>> d335d0e5
                
        except Exception as e:
            self.logger.log_error(f"Calculation failed: {str(e)}")
            self.take_screenshot("claim_calculate_error")

    def fill_pricing(self, patient: Patient) -> None:
        """Fill billed amounts and patient payment information."""
        try:
            self.logger.log("Starting fill_pricing function...")
            self.logger.log(f"Patient claims count: {len(patient.claims) if patient.claims else 0}")
            
            # Scroll to pricing section
            self.logger.log("Scrolling to pricing section...")
            self.page.evaluate("window.scrollTo(0, 4000)")
            self.page.wait_for_timeout(2000)

            inputs = self.page.locator("//input[@formcontrolname='cptHcpcsCode']")
            input_count = inputs.count()
            self.logger.log(f"Found {input_count} CPT/HCPCS code inputs on page")

            def calculate_units(desc: str, qty: int) -> int:
                self.logger.log(f"Calculating units for description: {desc}, quantity: {qty}")
                pack_sizes = re.findall(r"\b(6|90|30|60|12|24)\b", desc or "")
                result = int(pack_sizes[0]) * int(qty) if pack_sizes else 0
                self.logger.log(f"Calculated units: {result}")
                return result

            for item in patient.claims:
                self.logger.log(f"\nProcessing claim item: {item}")
                
                code = getattr(item, "code", "")
                price = str(getattr(item, "billed_amount", ""))
                description = getattr(item, "description", "")
                qty = getattr(item, "quantity", 1)
                
                self.logger.log(f"Item details - Code: {code}, Price: {price}, Description: {description}, Quantity: {qty}")

                if description == "Coopervision Inc. Biofinity":
                    description = "CooperVision Biofinity 6 pack"
                    self.logger.log("Updated description for Biofinity")

                for i in range(input_count):
                    inp = inputs.nth(i)
                    # Try multiple methods to get the input value
                    current_value = None
                    try:
                        # Method 1: Try input.value
                        current_value = inp.input_value()
                    except Exception as e1:
                        self.logger.log(f"Method 1 failed: {str(e1)}")
                        try:
                            # Method 2: Try evaluating the element's value property
                            current_value = inp.evaluate("el => el.value")
                        except Exception as e2:
                            self.logger.log(f"Method 2 failed: {str(e2)}")
                            try:
                                # Method 3: Try getting the text content
                                current_value = inp.text_content()
                            except Exception as e3:
                                self.logger.log(f"Method 3 failed: {str(e3)}")
                    
                    self.logger.log(f"Checking input {i+1}: value={current_value}")
                    
                    if current_value == code:
                        line_num = inp.get_attribute("id").split("-")[2]
                        self.logger.log(f"Found matching code {code} on line {line_num}")
                        
                        if code.startswith("V25"):
                            self.logger.log("Processing V25 code - calculating units")
                            unit_count = calculate_units(description, qty)
                            unit_input = self.page.locator(
                                f"#service-line-{line_num}-unit-count-input"
                            )
                            self.logger.log(f"Setting unit count to {unit_count}")
                            unit_input.fill(str(unit_count))

                        price_input = self.page.locator(
                            f"#service-line-{line_num}-billed-amount-input"
                        )
                        self.logger.log(f"Setting billed amount to {price}")
                        price_input.fill(price)
                        break
                    else:
                        self.logger.log(f"No match found for code {code} in input {i+1}")

            # FSA and patient paid amounts
            self.logger.log("\nProcessing FSA and patient paid amounts...")
            copay = str(patient.insurance_data.get("copay", ""))
            self.logger.log(f"Patient copay amount: {copay}")

            self.logger.log("Scrolling to FSA section...")
            self.page.evaluate("window.scrollTo(0, 4400)")
            self.page.wait_for_timeout(1000)
            
            try:
                if copay:
                    self.logger.log("Setting FSA paid amount...")
                    fsa_locator = self.page.locator("#services-fsa-paid-input")
                    if fsa_locator.is_visible(timeout=1000):
                        fsa_locator.fill(copay)

            except Exception as e:
                self.logger.log_error(f"Error setting FSA paid amount: {str(e)}")

            self.logger.log("Scrolling to patient paid section...")
            self.page.evaluate("window.scrollTo(0, 4400)")
            self.page.wait_for_timeout(3000)
            
            try:
                paid = self.page.locator("#services-patient-paid-amount-input")
                if copay:
                    self.logger.log("Setting patient paid amount...")
                    paid.click()
                    paid.fill(copay)
            except Exception as e:
                self.logger.log_error(f"Error setting patient paid amount: {str(e)}")

            self.logger.log("Successfully completed fill_pricing function")

        except Exception as e:
            self.logger.log_error(f"Failed to fill pricing: {str(e)}")
            self.logger.log_error(f"Error type: {type(e).__name__}")
            self.logger.log_error(f"Error details: {str(e)}")
            self.take_screenshot("claim_price_error")
            raise

    def set_gender(self, patient: Patient) -> None:
        """Set patient gender switch."""
        try:
            self.page.locator('#patient-sex-male-toggle' if patient.demographics.get('gender') == 'Male' else '#patient-sex-female-toggle').click()
        except Exception as e:
            self.logger.log_error(f"Failed to set gender: {str(e)}")
            self.take_screenshot("claim_gender_error")
            

    def fill_address(self, patient: Patient) -> None:
        """Fill patient address if not already present."""
        try:
            addr = self.page.locator('#patient-address1')
            if addr.input_value() == "":
                addr.fill(patient.demographics.get('address', ''))
                self.page.locator('#patient-city-input').fill(patient.demographics.get('city', ''))
                state = patient.demographics.get('state', '')
                if state:
                    self.page.locator('#patient-state-input').click()
                    self.page.keyboard.type(state)
                    self.page.keyboard.press('Enter')
                self.page.locator('#patient-zip-code-input').fill(patient.demographics.get('zip', ''))
        except Exception as e:
            self.logger.log_error(f"Failed to fill address: {str(e)}")
            self.take_screenshot("claim_address_error")

    
    

    def generate_report(self) -> None:
        try:
            self.page.locator('#generate-report-button').click()
            self.wait_for_network_idle(timeout=10000)
        except Exception as e:
            self.logger.log_error(f"Generate report failed: {str(e)}")
            self.take_screenshot("claim_report_error")

    def send_add_and_seg_to_vsp(self, patient: Patient) -> None:
        try:
            self.page.locator('#prescriptionRightEyeAddInput').fill(patient.medical_data.get('od_add', ''))
            self.page.locator('#prescriptionLeftEyeAddInput').fill(patient.medical_data.get('os_add', ''))
            self.page.locator('#prescriptionLeftEyeSegmentHeightInput').fill(patient.medical_data.get('seg_height', ''))
            self.page.locator('#prescriptionRightEyeSegmentHeightInput').fill(patient.medical_data.get('seg_height', ''))
        except Exception as e:
            self.logger.log_error(f"Failed to send add/seg: {str(e)}")
            self.take_screenshot("claim_add_seg_error")

    def send_rx(self, patient: Patient) -> None:
        if not patient.has_optical_order:
            return
        try:
            self.page.locator('#prescriptionRightEyeSphereInput').fill(patient.medical_data.get('od_sph', ''))
            self.page.locator('#prescriptionRightEyeCylinderInput').fill(patient.medical_data.get('od_cyl', ''))
            self.page.locator('#prescriptionRightEyeAxisInput').fill(patient.medical_data.get('od_axis', ''))
            self.page.locator('#prescriptionLeftEyeSphereInput').fill(patient.medical_data.get('os_sph', ''))
            self.page.locator('#prescriptionLeftEyeCylinderInput').fill(patient.medical_data.get('os_cyl', ''))
            self.page.locator('#prescriptionLeftEyeAxisInput').fill(patient.medical_data.get('os_axis', ''))
            if patient.medical_data.get('od_pd'):
                self.page.locator('#prescriptionBinocularMonocularSelect').select_option('MONOCULAR')
                self.page.locator('#prescriptionRightEyeDistanceInput').fill(patient.medical_data.get('od_pd', ''))
                self.page.locator('#prescriptionLeftEyeDistanceInput').fill(patient.medical_data.get('os_pd', ''))
            else:
                self.page.locator('#prescriptionBinocularMonocularSelect').select_option('BINOCULAR')
                self.page.locator('#prescriptionRightEyeDistanceInput').fill(patient.medical_data.get('dpd', ''))
            
            # Get lens type from lenses dictionary, similar to submit_lens method
            lens_data = getattr(patient, "lenses", {}) or {}
            lens_type = lens_data.get("type", "Single Vision")
            if lens_type != 'Single Vision':
                self.send_add_and_seg_to_vsp(patient)
        except Exception as e:
            self.logger.log_error(f"Failed to send Rx: {str(e)}")
            self.take_screenshot("claim_send_rx_error")

    def submit_frame(self, patient: Patient) -> None:
        """Submit frame information to the claim form.
        
        Args:
            patient: Patient object containing frame and insurance data
        """
        if not patient.has_optical_order:
            return
        try:
            # Select the frame supplier
            supplier_value = "DOCTOR" if patient.has_frame else "PATIENT"
            self.page.locator('#frames-frame-supplier-dropdown').select_option(value=supplier_value)

            # Trigger manual frame entry popup
            self.page.locator('#frame-search-textbox').fill('1234')
            self.page.locator('#frame-search-button').click()
            sleep(1)
            manual = self.page.locator('#search-manual-frames')
            if manual.is_visible(timeout=3000):
                manual.click()

            # Wait for the manual entry form
            self.page.locator('#frame-details-fields').wait_for(state='visible', timeout=10000)

            frames = getattr(patient, 'frames', {})

            def fill(selector: str, value: str) -> None:
                if value is None:
                    value = ''
                field = self.page.locator(selector)
                if field.count() > 0:
                    field.fill(value)

            fill('#frame-display-form-manufacturer', frames.get('manufacturer', ''))
            fill('#frame-display-form-collection', frames.get('collection', ''))
            fill('#frame-display-form-model', frames.get('model', 'unknown'))
            fill('#frame-display-form-color', frames.get('color', ''))
            fill('#frame-display-form-temple', frames.get('temple', ''))
            
            # Handle material dropdown with case-insensitive matching
            material = frames.get('material', '')
            if material:
                material = material.lower()
                # Get all options from the dropdown
                options = self.page.locator('#frame-display-form-materialType option').all()
                # Find matching option (case-insensitive)
                for option in options:
                    if option.inner_text().lower().replace(' ', '') == material.replace(' ', ''):
                        self.page.locator('#frame-display-form-materialType').select_option(value=option.get_attribute('value'))
                        break
            
            fill('#frame-display-form-eyesize', frames.get('eyesize', ''))
            fill('#frame-display-form-dbl', frames.get('dbl', ''))

            wholesale = frames.get('wholesale_price')
            if wholesale:
                if wholesale == '0.00':
                    wholesale = '64.95'
                fill('#frame-display-form-wholesale-cost', wholesale)

            # Save the details
            self.page.locator("[title='Click to save your edits']").click()

        except Exception as e:
            self.logger.log_error(f"Failed to submit frame: {str(e)}")
            self.take_screenshot("claim_frame_error")

    def submit_lens(self, patient: Patient) -> None:
        """Fill out the lens information based on ``patient.lenses`` data.

        The lens form is highly sequential: each dropdown reloads the next one
        when a selection is made.  We therefore step through the form in order,
        waiting briefly after each choice.  ``patient.lenses`` is a dictionary
        populated during scraping with keys like ``type``, ``material``, ``ar``
        and ``photochromatic``.
        """

        lens_data = getattr(patient, "lenses", {}) or {}
        lens_type = lens_data.get("type")
        if not lens_type:
            return  # nothing to submit

        material = lens_data.get("material", "")
        ar = lens_data.get("ar", "")
        photo = lens_data.get("photochromatic", False)

        # Map lens info to the specific design string used in the final dropdown
        design = None
        if ar == "" and material == "CR-39" and lens_type == "Single Vision":
            design = "Stock Spherical - Clear"
        elif ar == "" and material == "Polycarbonate" and lens_type == "Single Vision" and not photo:
            design = "Stock Spherical - Clear"
        elif ar == "Other (AR Coating A)" and material == "Polycarbonate" and lens_type == "Single Vision":
            design = "Stock Aspheric w/ Standard AR (A) - Clear"
        elif ar == "Lab Choice (AR Coating C) (AR Coating C)" and material == "Polycarbonate" and lens_type == "Single Vision" and photo:
            design = "Stock Aspheric w/ Premium AR (C) - Photochromic Other"
        elif ar == "Lab Choice (AR Coating C) (AR Coating C)" and material == "Polycarbonate" and lens_type == "Single Vision":
            design = "Stock Spherical w/ Premium AR (C) - Clear"
        elif ar == "" and material == "Polycarbonate" and lens_type == "Single Vision" and photo:
            design = "Stock Spherical - Photochromic Other"
        elif ar =="Lab Choice (AR Coating D) (AR Coating D)" and material == "Polycarbonate" and lens_type == "Single Vision" and photo:
            design = "Stock Spherical w/ Premium AR (D) - Photochromic Other"
        elif ar =="Lab Choice (AR Coating D) (AR Coating D)" and material == "Polycarbonate" and lens_type == "Single Vision":
            design = "Stock Spherical w/ Premium AR (D) - Clear"
    

        try:
            # Scroll to the start of the lens section
            self.page.evaluate("window.scrollTo(0, 500)")
            self.page.wait_for_timeout(500)

            # --- Finishing type dropdown ---
            finishing = self.page.locator('#lens-finishing-dropdown')
            if finishing.count() > 0:
                # Use select_option instead of click to avoid visibility issues
                finishing.select_option(value="IN_OFFICE_STOCK_LENS")
                self.page.wait_for_timeout(500)

            # --- Vision type dropdown ---
            self.page.locator('#lens-vision-dropdown').select_option(label=lens_type)
            self.page.wait_for_timeout(500)

            # --- Material dropdown ---
            if material:
                self.page.locator('#lens-material-dropdown').select_option(label=material)
                self.page.wait_for_timeout(500)

            # --- Lens design dropdown ---
            if design:
                lens_dd = self.page.locator('#lens-lens-dropdown')
                lens_dd.click()
                # Wait for the dropdown to open
                self.page.wait_for_timeout(500)
                
                # For ng-select, we need to type into the search input that appears
                try:
                    # Look for the search input that appears when ng-select is opened
                    search_input = self.page.locator('.ng-dropdown-panel input[type="text"]')
                    if search_input.is_visible(timeout=2000):
                        search_input.fill(design)
                        self.page.wait_for_timeout(500)
                        search_input.press('Enter')
                    else:
                        # Fallback: try typing directly into the ng-select
                        lens_dd.type(design)
                        self.page.wait_for_timeout(500)
                        lens_dd.press('Enter')
                except Exception as e:
                    self.logger.log(f"Failed to fill ng-select with {design}: {str(e)}")
                    # Try alternative approach - click on the option directly
                    try:
                        option = self.page.locator(f'.ng-dropdown-panel .ng-option:has-text("{design}")')
                        if option.is_visible(timeout=2000):
                            option.click()
                        else:
                            # Last resort: try pressing Tab to close dropdown
                            lens_dd.press('Tab')
                    except Exception as e2:
                        self.logger.log(f"Failed alternative approach: {str(e2)}")
                        lens_dd.press('Tab')  # Close dropdown
                
                self.page.wait_for_timeout(500)

            # --- Lab ID ---
            self.page.evaluate("window.scrollTo(0, 1900)")
            self.page.locator('#lab-lab-textbox').fill('0557')
        except Exception as e:
            self.logger.log_error(f"Failed to submit lens: {str(e)}")
            self.take_screenshot("claim_lens_error")

    def fill_copay_and_fsa(self, patient: Patient) -> None:
        """Fill out the copay amount and FSA paid amount fields if available.
        
        Args:
            patient: Patient object containing the copay amount in insurance_data
        """
        try:
            copay = str(patient.insurance_data.get("copay", ""))
            if not copay:
                self.logger.log("No copay amount found in patient data")
                raise Exception("No copay amount found in patient data")

            # Scroll to the patient paid section
            self.page.evaluate("window.scrollTo(0, 4400)")
            self.page.wait_for_timeout(1000)

            # Fill copay amount
            copay_field = self.page.locator("#services-patient-paid-amount-input")
            if copay_field.is_visible(timeout=5000):
                copay_field.click()
                copay_field.fill(copay)
                self.logger.log(f"Set patient paid amount to {copay}")
            else:
                self.logger.log_error("Could not find patient paid amount field")

            # Try to fill FSA amount if field exists
            try:
                fsa_field = self.page.locator("#services-fsa-paid-input")
                if fsa_field.is_visible(timeout=1000):  # Short timeout since this field is optional
                    fsa_field.click()
                    fsa_field.fill(copay)
                    self.logger.log(f"Set FSA paid amount to {copay}")
            except Exception as e:
                self.logger.log("FSA paid field not found or not visible - this is expected in some cases")

        except Exception as e:
            self.logger.log_error(f"Failed to fill copay and FSA amounts: {str(e)}")
            self.take_screenshot("claim_copay_fsa_error")
            raise

    def handle_popup_window(self) -> bool:
        """Handle popup window that may open after claim submission.
        
        The VSP reports page opens as a completely new browser window.
        We need to find this window and then process it.
        
        Returns:
            bool: True if popup was handled successfully, False otherwise
        """
        try:
            self.logger.log("=== POPUP WINDOW HANDLING START ===")
            
            # Get the browser context
            browser_context = self.page.context
            
            # Get all current pages and log them
            all_pages = browser_context.pages
            self.logger.log(f"Current page count: {len(all_pages)}")
            
            # Log details of all pages
            for i, page in enumerate(all_pages):
                try:
                    url = page.url
                    title = page.title()
                    self.logger.log(f"Page {i}: URL={url}, Title={title}")
                except Exception as e:
                    self.logger.log(f"Page {i}: Error getting details - {str(e)}")
            
            # First, try to find an existing VSP reports page
            vsp_reports_page = None
            
            for i, page in enumerate(all_pages):
                try:
                    url = page.url
                    title = page.title()
                    
                    # Look for VSP reports page or any page that's not the original
                    if (page != self.page and 
                        ("doctor.vsp.com/reports" in url or 
                         "vsp.com" in url or
                         "eyefinity.com" in url or
                         "reports" in url.lower() or
                         "benefit" in url.lower())):
                        vsp_reports_page = page
                        self.logger.log(f"Found VSP reports page at index {i}: {url}")
                        break
                except Exception as e:
                    self.logger.log(f"Error checking page {i}: {str(e)}")
                    continue
            
            # If we didn't find a specific VSP page, try to find any page that's not the original
            if not vsp_reports_page:
                self.logger.log("No specific VSP page found, looking for any non-original page...")
                for i, page in enumerate(all_pages):
                    if page != self.page:
                        try:
                            url = page.url
                            title = page.title()
                            self.logger.log(f"Found non-original page at index {i}: {url}")
                            vsp_reports_page = page
                            break
                        except Exception as e:
                            self.logger.log(f"Error checking non-original page {i}: {str(e)}")
                            continue
            
            # If still no page found, wait for a new page to appear
            if not vsp_reports_page:
                self.logger.log("No existing popup found, waiting for new popup window to open...")
                
                # Get initial page count
                initial_pages = len(browser_context.pages)
                self.logger.log(f"Initial page count: {initial_pages}")
                
                # Wait for a new page to appear (up to 10 seconds)
                max_wait_time = 10000  # 10 seconds
                wait_interval = 500    # Check every 500ms
                waited_time = 0
                
                while waited_time < max_wait_time:
                    current_pages = browser_context.pages
                    if len(current_pages) > initial_pages:
                        self.logger.log(f"New page detected! Current count: {len(current_pages)}")
                        break
                    
                    self.page.wait_for_timeout(wait_interval)
                    waited_time += wait_interval
                
                if len(browser_context.pages) > initial_pages:
                    # Find the new page (should be the last one)
                    all_pages = browser_context.pages
                    vsp_reports_page = all_pages[-1]  # Last page should be the popup
                    self.logger.log(f"Using new page as popup: {vsp_reports_page.url}")
                else:
                    self.logger.log_error("No new popup window detected within timeout")
                    return False
            
            if not vsp_reports_page:
                self.logger.log_error("No suitable popup page found")
                return False
            
            # Process the VSP reports page
            return self._process_vsp_reports_page(vsp_reports_page)
            
        except Exception as e:
            self.logger.log_error(f"Popup window handling failed: {str(e)}")
            return False

    def check_existing_popups(self) -> bool:
        """Check if there are any existing popup windows that we can process.
        
        This method looks for any existing pages that might be VSP reports
        and processes them directly.
        
        Returns:
            bool: True if an existing popup was found and processed, False otherwise
        """
        try:
            self.logger.log("=== CHECKING EXISTING POPUPS ===")
            
            # Get the browser context
            browser_context = self.page.context
            all_pages = browser_context.pages
            
            self.logger.log(f"Checking {len(all_pages)} existing pages...")
            
            # Log all pages for debugging
            for i, page in enumerate(all_pages):
                try:
                    url = page.url
                    title = page.title()
                    self.logger.log(f"Page {i}: URL={url}, Title={title}")
                    
                    # Check if this page is a VSP reports page
                    if (page != self.page and 
                        ("doctor.vsp.com/reports" in url or 
                         "vsp.com" in url or
                         "eyefinity.com" in url or
                         "reports" in url.lower() or
                         "benefit" in url.lower() or
                         "secure.eyefinity.com" in url)):
                        
                        self.logger.log(f"Found existing VSP reports page at index {i}: {url}")
                        return self._process_vsp_reports_page(page)
                        
                except Exception as e:
                    self.logger.log(f"Error checking page {i}: {str(e)}")
                    continue
            
            self.logger.log("No existing VSP reports pages found")
            return False
            
        except Exception as e:
            self.logger.log_error(f"Error checking existing popups: {str(e)}")
            return False

    def handle_popup_with_expect_popup(self) -> bool:
        """Alternative popup handling using expect_popup() method.
        
        This method uses Playwright's expect_popup() which is more reliable
        for handling popup windows that are triggered by clicking a button.
        
        Returns:
            bool: True if popup was handled successfully, False otherwise
        """
        try:
            self.logger.log("=== EXPECT POPUP HANDLING START ===")
            
            # Look for the "View Doctor Reports" button or similar
            # This might be the button that triggers the popup
            report_buttons = [
                "//span[text()='View Doctor Reports']",
                "//button[contains(text(), 'View')]",
                "//button[contains(text(), 'Report')]",
                "//a[contains(text(), 'View')]",
                "//a[contains(text(), 'Report')]",
                "#view-reports-button",
                "[data-testid='view-reports']",
                "button:has-text('View')",
                "button:has-text('Report')",
                "a:has-text('View')",
                "a:has-text('Report')"
            ]
            
            self.logger.log(f"Searching for {len(report_buttons)} different button selectors...")
            
            button_found = False
            for i, button_selector in enumerate(report_buttons):
                try:
                    self.logger.log(f"Trying button selector {i+1}/{len(report_buttons)}: {button_selector}")
                    button = self.page.locator(button_selector)
                    
                    # Check if button exists and is visible
                    count = button.count()
                    self.logger.log(f"Button count: {count}")
                    
                    if count > 0:
                        is_visible = button.is_visible(timeout=2000)
                        self.logger.log(f"Button visible: {is_visible}")
                        
                        if is_visible:
                            button_text = button.text_content()
                            self.logger.log(f"Found report button: {button_selector} (text: '{button_text}')")
                            button_found = True
                            
                            # Use expect_popup to handle the popup
                            with self.page.expect_popup() as popup_info:
                                button.click()
                            
                            popup = popup_info.value
                            popup.wait_for_load_state()
                            self.logger.log("✅ Popup window opened successfully")
                            
                            # Process the popup
                            result = self._process_vsp_reports_page(popup)
                            
                            # Close the popup
                            popup.close()
                            self.logger.log("🧹 Popup window closed")
                            
                            return result
                    else:
                        self.logger.log(f"Button selector {button_selector} not found (count: 0)")
                        
                except Exception as e:
                    self.logger.log(f"Button {button_selector} error: {str(e)}")
                    continue
            
            if not button_found:
                self.logger.log("No report button found, trying alternative approach...")
                # If no button found, try the original method
                return self.handle_popup_window()
            
            return False
            
        except Exception as e:
            self.logger.log_error(f"Expect popup handling failed: {str(e)}")
            return False

    def _process_vsp_reports_page(self, reports_page) -> bool:
        """Process the VSP reports page directly.
        
        This method handles the complete flow:
        1. Wait for the page to load
        2. Handle login if required
        3. Access the rptPage frame
        4. Extract PDF data
        5. Save and process the report
        
        Args:
            reports_page: The VSP reports page object
            
        Returns:
            bool: True if processing was successful, False otherwise
        """
        try:
            self.logger.log("=== PROCESSING VSP REPORTS PAGE ===")
            self.logger.log(f"Reports page URL: {reports_page.url}")
            self.logger.log(f"Reports page title: {reports_page.title()}")
            
            # Wait for the page to be fully loaded
            reports_page.wait_for_load_state("domcontentloaded")
            self.logger.log("Reports page loaded successfully")
            
            # Take a screenshot for debugging
            try:
                screenshot_path = f"logs/screenshots/vsp_reports_{int(time.time())}.png"
                reports_page.screenshot(path=screenshot_path)
                self.logger.log(f"Reports page screenshot saved: {screenshot_path}")
            except Exception as e:
                self.logger.log(f"Failed to take screenshot: {str(e)}")
            
            # Check for login requirement
            try:
                username_input = reports_page.locator("#username")
                if username_input.is_visible(timeout=3000):
                    self.logger.log("🔐 Login required on VSP reports page")
                    
                    # Load VSP credentials from environment
                    try:
                        from dotenv import load_dotenv
                        import os
                        load_dotenv("/home/jake/Code/.env")
                        
                        # Try to use the same credentials as the main session
                        ama_username = os.getenv("vsp_username")
                        bgr_username = os.getenv("vsp_borger_username")
                        vsp_password = os.getenv("vsp_password")
                        
                        if not all([ama_username, bgr_username, vsp_password]):
                            self.logger.log_error("Missing VSP credentials in environment")
                            return False
                        
                        # Use AMA username as default (you might want to make this configurable)
                        username = ama_username
                        
                        username_input.fill(username)
                        reports_page.locator("#password").fill(vsp_password)
                        reports_page.locator("button[type='submit']").click()
                        reports_page.wait_for_load_state()
                        self.logger.log("🔓 Logged in successfully to VSP reports page")
                        
                    except Exception as login_error:
                        self.logger.log_error(f"Failed to login to VSP reports page: {str(login_error)}")
                        return False
            except Exception:
                self.logger.log("✅ No login required")
            
            # Wait for the rptPage frame to appear
            try:
                reports_page.wait_for_selector("#rptPage", timeout=10000)
                self.logger.log("Found rptPage frame selector")
            except Exception as e:
                self.logger.log(f"Could not find rptPage frame selector: {str(e)}")
                # Continue anyway, might be a different structure
            
            # Log all frames for debugging
            try:
                frames = reports_page.frames
                self.logger.log(f"Found {len(frames)} frames in reports page")
                for i, frame in enumerate(frames):
                    self.logger.log(f"  Frame {i}: name={frame.name}, url={frame.url}")
            except Exception as e:
                self.logger.log(f"Failed to enumerate frames: {str(e)}")
            
            # Try to access the rptPage frame (main content)
            rpt_page = None
            try:
                rpt_page = reports_page.frame(name="rptPage")
                if rpt_page:
                    self.logger.log("Successfully accessed rptPage frame")
                else:
                    self.logger.log_error("Could not find rptPage frame")
                    return False
            except Exception as e:
                self.logger.log_error(f"Failed to access rptPage frame: {str(e)}")
                return False
            
            # Wait for the frame content to load
            try:
                rpt_page.wait_for_load_state("domcontentloaded")
                self.logger.log("rptPage frame loaded successfully")
            except Exception as e:
                self.logger.log(f"Failed to wait for rptPage load: {str(e)}")
            
            # Take a screenshot of the report content
            try:
                screenshot_path = f"logs/screenshots/report_content_{int(time.time())}.png"
                rpt_page.screenshot(path=screenshot_path)
                self.logger.log(f"Report content screenshot saved: {screenshot_path}")
            except Exception as e:
                self.logger.log(f"Failed to take report screenshot: {str(e)}")
            
            # Try to extract PDF data from embed element
            pdf_extracted = self._extract_pdf_from_embed(rpt_page)
            
            # Try to download/print the report as fallback
            if not pdf_extracted:
                download_success = self.try_download_report(rpt_page)
            else:
                download_success = True
            
            # Close the reports page
            try:
                reports_page.close()
                self.logger.log("Reports page closed")
            except Exception as e:
                self.logger.log(f"Failed to close reports page: {str(e)}")
            
            self.logger.log("=== VSP REPORTS PAGE PROCESSING COMPLETED ===")
            return download_success or pdf_extracted
            
        except Exception as e:
            self.logger.log_error(f"Failed to process VSP reports page: {str(e)}")
            return False

    def _extract_pdf_from_embed(self, rpt_page) -> bool:
        """Extract PDF data from embed element in the rptPage frame.
        
        Args:
            rpt_page: The rptPage frame object
            
        Returns:
            bool: True if PDF was extracted successfully, False otherwise
        """
        try:
            self.logger.log("Attempting to extract PDF from embed element...")
            
            # Look for embed element with PDF
            embed = rpt_page.locator("embed[type='application/pdf']")
            if embed.count() == 0:
                self.logger.log("No PDF embed element found")
                return False
            
            # Get the src attribute
            src = embed.get_attribute("src")
            if not src:
                self.logger.log("No src attribute found on embed element")
                return False
            
            self.logger.log("Found PDF embed src attribute")
            
            # Check if it's a base64 PDF
            prefix = 'data:application/pdf;base64,'
            if not src.startswith(prefix):
                self.logger.log("Embed src is not a Base64 PDF")
                return False
            
            # Decode base64 PDF
            import base64
            base64_data = src[len(prefix):]
            try:
                pdf_bytes = base64.b64decode(base64_data)
                
                # Generate filename with timestamp
                timestamp = int(time.time())
                filename = f"logs/vsp_benefit_report_{timestamp}.pdf"
                
                # Ensure logs directory exists
                import os
                os.makedirs("logs", exist_ok=True)
                
                with open(filename, 'wb') as f:
                    f.write(pdf_bytes)
                self.logger.log(f"✅ PDF saved as {filename}")
                
                # Try to extract text from PDF
                self._extract_text_from_pdf(filename)
                
                return True
                
            except Exception as e:
                self.logger.log_error(f"Base64 decode or file write failed: {str(e)}")
                return False
                
        except Exception as e:
            self.logger.log_error(f"Failed to extract PDF from embed: {str(e)}")
            return False

    def _extract_text_from_pdf(self, pdf_filename: str) -> None:
        """Extract text from PDF and log key information.
        
        Args:
            pdf_filename: Path to the PDF file
        """
        try:
            # Try to import PyPDF2
            try:
                from PyPDF2 import PdfReader
            except ImportError:
                self.logger.log("PyPDF2 not available, skipping text extraction")
                return
            
            reader = PdfReader(pdf_filename)
            text = ''.join([p.extract_text() or '' for p in reader.pages])
            
            # Extract key information using regex patterns
            import re
            patterns = {
                "Exam/ProfSvcs": r'Exam/ProfSvcs(.*?)Lens',
                "Lens": r'Lens(.*?)Frame',
                "Frame": r'Frame(.*?)$',
            }
            
            extracted = {}
            for label, pattern in patterns.items():
                match = re.search(pattern, text, re.DOTALL)
                if match:
                    extracted[label] = match.group(1).strip()
                    self.logger.log(f"🧾 {label}: {extracted[label]}")
                else:
                    self.logger.log(f"🧾 {label}: Not found")
            
            self.logger.log("PDF text extraction completed")
            
        except Exception as e:
            self.logger.log_error(f"Failed to extract text from PDF: {str(e)}")

    def try_download_report(self, rpt_page) -> bool:
        """Try to download or print the report from the rptPage frame.
        
        Args:
            rpt_page: The rptPage frame object
            
        Returns:
            bool: True if download/print was successful, False otherwise
        """
        try:
            self.logger.log("Attempting to download/print report...")
            
            # Try multiple approaches to find download/print button
            download_clicked = False
            
            # Approach 1: Try role-based download button
            try:
                download_button = rpt_page.get_by_role("button", name="Download")
                if download_button.is_visible(timeout=2000):
                    download_button.click()
                    download_clicked = True
                    self.logger.log("Clicked download button using role-based locator")
            except Exception as e1:
                self.logger.log(f"Role-based download button not found: {str(e1)}")
            
            # Approach 2: Try title-based download button
            if not download_clicked:
                try:
                    download_button = rpt_page.get_by_title("Download")
                    if download_button.is_visible(timeout=2000):
                        download_button.click()
                        download_clicked = True
                        self.logger.log("Clicked download button using title-based locator")
                except Exception as e2:
                    self.logger.log(f"Title-based download button not found: {str(e2)}")
            
            # Approach 3: Try aria-label-based download button
            if not download_clicked:
                try:
                    download_button = rpt_page.locator("button[aria-label='Download']")
                    if download_button.is_visible(timeout=2000):
                        download_button.click()
                        download_clicked = True
                        self.logger.log("Clicked download button using aria-label selector")
                except Exception as e3:
                    self.logger.log(f"Aria-label download button not found: {str(e3)}")
            
            # Approach 4: Try print button
            if not download_clicked:
                try:
                    print_button = rpt_page.get_by_role("button", name="Print")
                    if print_button.is_visible(timeout=2000):
                        print_button.click()
                        download_clicked = True
                        self.logger.log("Clicked print button")
                except Exception as e4:
                    self.logger.log(f"Print button not found: {str(e4)}")
            
            # Approach 5: Try to trigger browser print dialog
            if not download_clicked:
                try:
                    rpt_page.evaluate("window.print()")
                    self.logger.log("Triggered browser print dialog")
                    download_clicked = True
                except Exception as e5:
                    self.logger.log(f"Failed to trigger print dialog: {str(e5)}")
            
            if download_clicked:
                self.logger.log("Report download/print action completed")
                return True
            else:
                self.logger.log("No download/print button found, report is viewable in popup")
                return False
                
        except Exception as e:
            self.logger.log_error(f"Failed to download/print report: {str(e)}")
            return False

    def click_submit_claim(self) -> bool:
        """Submit the claim and handle all post-submission flows.
        
        This is the master method that handles the complete claim submission process:
        1. Clicks the submit claim button
        2. Handles the confirmation popup
        3. Waits for processing
        4. Handles the success modal if it appears
        5. Handles any popup windows that may open
        6. Handles any errors or warnings
        
        Returns:
            bool: True if claim was submitted successfully, False if blocked by errors
        """
        try:
            self.logger.log("Starting claim submission process...")
            previous_url = self.page.url

            # Step 1: Click the initial submit claim button
            self.page.locator('#claimTracker-submitClaim').click()
            self.logger.log("Clicked submit claim button")
            
            # Step 2: Handle the confirmation popup
            self.page.wait_for_timeout(1000)
            confirm_button = self.page.locator('#submit-claim-modal-ok-button')
            if confirm_button.is_visible(timeout=5000):
                confirm_button.click()
                self.logger.log("Clicked confirmation button in popup")
                self.wait_for_network_idle(timeout=10000)
            else:
                self.logger.log("No confirmation popup found, proceeding...")

            # Step 3: Check if we navigated away (success)
            if self.page.url != previous_url:
                self.logger.log("Claim submitted successfully - page navigated away")
                return True

            # Step 4: Handle success modal if it appears
            try:
                success_button = self.page.locator('#successfully-submitted-claim-modal-yes-button')
                if success_button.is_visible(timeout=3000):
                    success_button.click()
                    self.logger.log("Clicked yes button in success modal")
                    self.wait_for_network_idle(timeout=5000)
                    
                    # Step 5: Handle popup window if it opens
                    self.logger.log("Attempting to handle popup window...")
                    
                    # First, check if there are any existing popup windows
                    self.logger.log("Checking for existing popup windows...")
                    popup_success = self.check_existing_popups()
                    if popup_success:
                        self.logger.log("Existing popup handling completed successfully")
                        return True
                    
                    # Try the expect_popup method (more reliable for new popups)
                    self.logger.log("No existing popups found, trying expect_popup method...")
                    popup_success = self.handle_popup_with_expect_popup()
                    if popup_success:
                        self.logger.log("Popup handling completed successfully with expect_popup")
                        return True
                    
                    # Fallback to the original method
                    self.logger.log("expect_popup failed, trying original method...")
                    popup_success = self.handle_popup_window()
                    if popup_success:
                        self.logger.log("Popup handling completed successfully with original method")
                        return True
                    else:
                        self.logger.log("All popup handling methods failed, but continuing...")
                    
            except Exception as e:
                self.logger.log(f"Success modal not found or not clickable: {str(e)}")

            # Step 6: Check for errors or warnings
            errors = []
            warnings = []

            error_panel = self.page.locator("#error-message-container")
            if error_panel.count() > 0 and error_panel.first.is_visible():
                msg = error_panel.first.inner_text().strip()
                errors.append(msg)
                self.logger.log_error(f"Error found: {msg}")

            warning_panel = self.page.locator("#warning-message-container")
            if warning_panel.count() > 0 and warning_panel.first.is_visible():
                msg = warning_panel.first.inner_text().strip()
                warnings.append(msg)
                self.logger.log(f"Warning found: {msg}")
                
                # Attempt to acknowledge/resolve the warning
                try:
                    buttons = warning_panel.first.locator("button")
                    for i in range(buttons.count()):
                        btn = buttons.nth(i)
                        btn.click()
                        self.page.wait_for_timeout(500)
                    self.logger.log("Attempted to resolve warnings")
                except Exception as e:
                    self.logger.log_error(f"Failed to handle warning buttons: {str(e)}")

            if errors or warnings:
                for msg in errors + warnings:
                    try:
                        save_vsp_error_message(msg)
                    except Exception as e2:
                        self.logger.log_error(f"Failed to save VSP error message: {str(e2)}")
                self.take_screenshot("claim_submit_blocked")
                self.logger.log_error(f"Claim submission blocked. Errors: {errors}, Warnings: {warnings}")
                return False

            self.logger.log_error("Claim did not redirect and no error banner detected.")
            self.take_screenshot("claim_submit_unknown")
            return False

        except Exception as e:
            self.logger.log_error(f"Submit claim threw exception: {str(e)}")
            self.take_screenshot("claim_submit_exception")
            return False
<|MERGE_RESOLUTION|>--- conflicted
+++ resolved
@@ -241,48 +241,6 @@
             self.page.locator('#claim-tracker-calculate').click()
             sleep(4)
             self.wait_for_network_idle(timeout=10000)
-            
-<<<<<<< HEAD
-            # Check for popup with "Acknowledge" span
-            try:
-                acknowledge_span = self.page.locator('span:has-text("Acknowledge")')
-                if acknowledge_span.is_visible(timeout=3000):
-                    self.logger.log("Found acknowledge popup, clicking acknowledge...")
-                    acknowledge_span.click()
-                    self.page.wait_for_timeout(1000)  # Wait for popup to close
-                    self.logger.log("Acknowledge popup handled successfully")
-            except Exception as popup_error:
-                self.logger.log(f"No acknowledge popup found or popup handling failed: {str(popup_error)}")
-=======
-            # Check for warning popup that may appear after calculation
-            try:
-                warning_container = self.page.locator('#warning-message-container')
-                if warning_container.is_visible(timeout=5000):  # Reduced from 5000ms to 2000ms
-                    self.logger.log("Warning popup detected after calculation")
-                    sleep(2)
-                    # Try to click the Acknowledge button
-                    acknowledge_button = self.page.locator('#soft-edit-ackn-1')
-                    if acknowledge_button.is_visible(timeout=1000):  # Reduced from 2000ms to 1000ms
-                        acknowledge_button.click()
-                        self.logger.log("Clicked Acknowledge button in warning popup")
-                        self.page.wait_for_timeout(500)
-                        self.page.locator('#claim-tracker-calculate').click()
-                        self.wait_for_network_idle(timeout=10000)
-                          # Reduced from 1000ms to 500ms
-                    else:
-                        # Fallback: try to find any acknowledge button in the warning container
-                        acknowledge_buttons = warning_container.locator('button:has-text("Acknowledge")')
-                        if acknowledge_buttons.count() > 0:
-                            acknowledge_buttons.first.click()
-                            self.logger.log("Clicked Acknowledge button using text selector")
-                            self.page.wait_for_timeout(500)  # Reduced from 1000ms to 500ms
-                        else:
-                            self.logger.log("Warning popup found but no Acknowledge button located")
-                            
-            except Exception as e:
-                self.logger.log(f"No warning popup appeared or error handling it: {str(e)}")
->>>>>>> d335d0e5
-                
         except Exception as e:
             self.logger.log_error(f"Calculation failed: {str(e)}")
             self.take_screenshot("claim_calculate_error")
